# Edit Anything trained with Stable Diffusion + ControlNet + SAM  + BLIP2
import gradio as gr


def create_demo_template(
    process,
    process_image_click=None,
    examples=None,
    INFO="EditAnything https://github.com/sail-sg/EditAnything",
    WARNING_INFO=None,
    enable_auto_prompt_default=False,
):

    print("The GUI is not fully tested yet. Please open an issue if you find bugs.")
    block = gr.Blocks()
    with block as demo:
        clicked_points = gr.State([])
        origin_image = gr.State(None)
        click_mask = gr.State(None)
        ref_clicked_points = gr.State([])
        ref_origin_image = gr.State(None)
        ref_click_mask = gr.State(None)
        with gr.Row():
            gr.Markdown(INFO)
        with gr.Row().style(equal_height=False):
            with gr.Column():
                with gr.Tab("Click🖱"):
                    source_image_click = gr.Image(
                        type="pil",
                        interactive=True,
                        label="Image: Upload an image and click the region you want to edit.",
                    )
                    with gr.Column():
                        with gr.Row():
                            point_prompt = gr.Radio(
                                choices=["Foreground Point", "Background Point"],
                                value="Foreground Point",
                                label="Point Label",
                                interactive=True,
                                show_label=False,
                            )
                            clear_button_click = gr.Button(
                                value="Clear Click Points", interactive=True
                            )
                            clear_button_image = gr.Button(
                                value="Clear Image", interactive=True
                            )
                        with gr.Row():
                            run_button_click = gr.Button(
                                label="Run EditAnying", interactive=True
                            )
                with gr.Tab("Brush🖌️"):
                    source_image_brush = gr.Image(
                        source="upload",
                        label="Image: Upload an image and cover the region you want to edit with sketch",
                        type="numpy",
                        tool="sketch",
                    )
                    run_button = gr.Button(label="Run EditAnying", interactive=True)
                with gr.Column():
                    enable_all_generate = gr.Checkbox(
                        label="Auto generation on all region.", value=False
                    )
                    control_scale = gr.Slider(
                        label="Mask Align strength",
                        info="Large value -> strict alignment with SAM mask",
                        minimum=0,
                        maximum=1,
                        value=0.5,
                        step=0.1,
                    )
                with gr.Column():
                    enable_auto_prompt = gr.Checkbox(
                        label="Auto generate text prompt from input image with BLIP2",
                        info="Warning: Enable this may makes your prompt not working.",
                        value=enable_auto_prompt_default,
                    )
                    a_prompt = gr.Textbox(
                        label="Positive Prompt",
                        info="Text in the expected things of edited region",
                        value="best quality, extremely detailed",
                    )
                    n_prompt = gr.Textbox(
                        label="Negative Prompt",
                        value="longbody, lowres, bad anatomy, bad hands, missing fingers, extra digit, fewer digits, cropped, worst quality, low quality, NSFW",
                    )
                with gr.Row():
                    num_samples = gr.Slider(
                        label="Images", minimum=1, maximum=12, value=2, step=1
                    )
                    seed = gr.Slider(
                        label="Seed",
                        minimum=-1,
                        maximum=2147483647,
                        step=1,
                        randomize=True,
                    )
                with gr.Row():
                    enable_tile = gr.Checkbox(
                        label="Tile refinement for high resolution generation",
                        info="Slow inference",
                        value=True,
                    )
                    refine_alignment_ratio = gr.Slider(
                        label="Alignment Strength",
                        info="Large value -> strict alignment with input image. Small value -> strong global consistency",
                        minimum=0.0,
                        maximum=1.0,
                        value=0.95,
                        step=0.05,
                    )

                with gr.Accordion("Reference options", open=False):
                    # ref_image = gr.Image(
                    #     source='upload', label="Upload a reference image", type="pil", value=None)
                    ref_image = gr.Image(
                        source="upload",
                        label="Upload a reference image and cover the region you want to use with sketch",
                        type="pil",
                        tool="sketch",
                    )
                    with gr.Column():
                        ref_auto_prompt = gr.Checkbox(
                            label="Ref. Auto Prompt", value=True
                        )
                        ref_prompt = gr.Textbox(
                            label="Prompt",
                            info="Text in the prompt of edited region",
                            value="best quality, extremely detailed, ",
                        )
                    # ref_image = gr.Image(
                    #     type="pil", interactive=True,
                    #     label="Image: Upload an image and click the region you want to use as reference.",
                    # )
                    # with gr.Column():
                    #     with gr.Row():
                    #         ref_point_prompt = gr.Radio(
                    #             choices=["Foreground Point", "Background Point"],
                    #             value="Foreground Point",
                    #             label="Point Label",
                    #             interactive=True, show_label=False)
                    #         ref_clear_button_click = gr.Button(
                    #             value="Clear Click Points", interactive=True)
                    #         ref_clear_button_image = gr.Button(
                    #             value="Clear Image", interactive=True)
                    with gr.Row():
                        reference_attn = gr.Checkbox(label="reference_attn", value=True)
                        attention_auto_machine_weight = gr.Slider(
                            label="attention_weight",
                            minimum=0,
                            maximum=1.0,
                            value=0.8,
                            step=0.01,
                        )
                    with gr.Row():
                        reference_adain = gr.Checkbox(
                            label="reference_adain", value=False
                        )
                        gn_auto_machine_weight = gr.Slider(
                            label="gn_weight",
                            minimum=0,
                            maximum=1.0,
                            value=0.1,
                            step=0.01,
                        )
                    style_fidelity = gr.Slider(
                        label="Style fidelity",
                        minimum=0,
                        maximum=1.0,
                        value=0.5,
                        step=0.01,
                    )
                    ref_sam_scale = gr.Slider(
                        label="SAM Control Scale",
                        minimum=0,
                        maximum=1.0,
                        value=1.0,
                        step=0.1,
                    )
                    ref_inpaint_scale = gr.Slider(
                        label="Inpaint Control Scale",
                        minimum=0,
                        maximum=1.0,
                        value=0.2,
                        step=0.1,
                    )

                with gr.Accordion("Advanced options", open=False):
                    mask_image = gr.Image(
                        source="upload",
                        label="Upload a predefined mask of edit region: Switch to Brush mode when using this!",
                        type="numpy",
                        value=None,
                    )
                    image_resolution = gr.Slider(
                        label="Image Resolution",
                        minimum=256,
                        maximum=768,
                        value=512,
                        step=64,
                    )
                    refine_image_resolution = gr.Slider(
<<<<<<< HEAD
                        label="Image Resolution",
                        minimum=256,
                        maximum=8192,
                        value=1024,
                        step=64,
                    )
                    guess_mode = gr.Checkbox(label="Guess Mode", value=False)
=======
                        label="Image Resolution", minimum=256, maximum=8192, value=1024, step=64)
                    guess_mode = gr.Checkbox(
                        label='Guess Mode', value=False)
>>>>>>> f123c475
                    detect_resolution = gr.Slider(
                        label="SAM Resolution",
                        minimum=128,
                        maximum=2048,
                        value=1024,
                        step=1,
                    )
                    ddim_steps = gr.Slider(
                        label="Steps", minimum=1, maximum=100, value=30, step=1
                    )
                    scale = gr.Slider(
<<<<<<< HEAD
                        label="Guidance Scale",
                        minimum=0.1,
                        maximum=30.0,
                        value=9.0,
                        step=0.1,
                    )
=======
                        label="Guidance Scale", minimum=0.1, maximum=30.0, value=9.0, step=0.1)
                    alpha_weight = gr.Slider(
                        label="Alpha weight", info="Alpha mixing with original image", minimum=0,
                        maximum=1, value=0.0, step=0.1)
                    use_scale_map = gr.Checkbox(
                        label='Use scale map', value=False)
>>>>>>> f123c475
                    eta = gr.Number(label="eta (DDIM)", value=0.0)
                    condition_model = gr.Textbox(
                        label="Condition model path",
                        info="Text in the Controlnet model path in hugglingface",
                        value="EditAnything",
                    )
            with gr.Column():
                result_gallery_refine = gr.Gallery(
                    label="Output High quality", show_label=True, elem_id="gallery"
                ).style(grid=2, preview=False)
                result_gallery_init = gr.Gallery(
                    label="Output Low quality", show_label=True, elem_id="gallery"
                ).style(grid=2, height="auto")
                result_gallery_ref = gr.Gallery(
                    label="Output Ref", show_label=False, elem_id="gallery"
                ).style(grid=2, height="auto")
                result_text = gr.Text(label="BLIP2+Human Prompt Text")

<<<<<<< HEAD
        ips = [
            source_image_brush,
            enable_all_generate,
            mask_image,
            control_scale,
            enable_auto_prompt,
            a_prompt,
            n_prompt,
            num_samples,
            image_resolution,
            detect_resolution,
            ddim_steps,
            guess_mode,
            scale,
            seed,
            eta,
            enable_tile,
            refine_alignment_ratio,
            refine_image_resolution,
            condition_model,
            ref_image,
            attention_auto_machine_weight,
            gn_auto_machine_weight,
            style_fidelity,
            reference_attn,
            reference_adain,
            ref_prompt,
            ref_sam_scale,
            ref_inpaint_scale,
            ref_auto_prompt,
        ]
        run_button.click(
            fn=process,
            inputs=ips,
            outputs=[
                result_gallery_refine,
                result_gallery_init,
                result_gallery_ref,
                result_text,
            ],
        )

        ip_click = [
            origin_image,
            enable_all_generate,
            click_mask,
            control_scale,
            enable_auto_prompt,
            a_prompt,
            n_prompt,
            num_samples,
            image_resolution,
            detect_resolution,
            ddim_steps,
            guess_mode,
            scale,
            seed,
            eta,
            enable_tile,
            refine_alignment_ratio,
            refine_image_resolution,
            condition_model,
            ref_image,
            attention_auto_machine_weight,
            gn_auto_machine_weight,
            style_fidelity,
            reference_attn,
            reference_adain,
            ref_prompt,
            ref_sam_scale,
            ref_inpaint_scale,
            ref_auto_prompt,
        ]
=======
        ips = [source_image_brush, enable_all_generate, mask_image, control_scale, enable_auto_prompt, a_prompt, n_prompt, num_samples, image_resolution,
               detect_resolution, ddim_steps, guess_mode, scale, seed, eta, enable_tile, refine_alignment_ratio, refine_image_resolution, alpha_weight, use_scale_map]
        run_button.click(fn=process, inputs=ips, outputs=[
            result_gallery_refine, result_gallery_init, result_gallery_ref, result_text])

        ip_click = [origin_image, enable_all_generate, click_mask, control_scale, enable_auto_prompt, a_prompt, n_prompt, num_samples, image_resolution,
                    detect_resolution, ddim_steps, guess_mode, scale, seed, eta, enable_tile, refine_alignment_ratio, refine_image_resolution, alpha_weight, use_scale_map]
>>>>>>> f123c475

        run_button_click.click(
            fn=process,
            inputs=ip_click,
            outputs=[
                result_gallery_refine,
                result_gallery_init,
                result_gallery_ref,
                result_text,
            ],
        )

        source_image_click.upload(
            lambda image: image.copy() if image is not None else None,
            inputs=[source_image_click],
            outputs=[origin_image],
        )
        source_image_click.select(
            process_image_click,
            inputs=[origin_image, point_prompt, clicked_points, image_resolution],
            outputs=[source_image_click, clicked_points, click_mask],
            show_progress=True,
            queue=True,
        )
        clear_button_click.click(
            fn=lambda original_image: (original_image.copy(), [], None)
            if original_image is not None
            else (None, [], None),
            inputs=[origin_image],
            outputs=[source_image_click, clicked_points, click_mask],
        )
        clear_button_image.click(
            fn=lambda: (None, [], None, None, None),
            inputs=[],
            outputs=[
                source_image_click,
                clicked_points,
                click_mask,
                result_gallery_init,
                result_text,
            ],
        )

        # ref_image.upload(
        #     lambda image: image.copy() if image is not None else None,
        #     inputs=[ref_image],
        #     outputs=[ref_origin_image]
        # )
        # ref_image.select(
        #     process_image_click,
        #     inputs=[ref_origin_image, ref_point_prompt,
        #             ref_clicked_points, image_resolution],
        #     outputs=[ref_image, ref_clicked_points, ref_click_mask],
        #     show_progress=True, queue=True
        # )
        # ref_clear_button_click.click(
        #     fn=lambda ref_original_image: (ref_original_image.copy(), [], None)
        #     if ref_original_image is not None else (None, [], None),
        #     inputs=[ref_origin_image],
        #     outputs=[ref_image, ref_clicked_points, ref_click_mask]
        # )
        # ref_clear_button_image.click(
        #     fn=lambda: (None, [], None, None, None),
        #     inputs=[],
        #     outputs=[ref_image, ref_clicked_points,
        #              ref_click_mask, result_gallery_init, result_text]
        # )

        if examples is not None:
            with gr.Row():
                ex = gr.Examples(
                    examples=examples,
                    fn=process,
                    inputs=[a_prompt, n_prompt, scale],
                    outputs=[result_gallery_init],
                    cache_examples=False,
                )
        if WARNING_INFO is not None:
            with gr.Row():
                gr.Markdown(WARNING_INFO)
    return demo<|MERGE_RESOLUTION|>--- conflicted
+++ resolved
@@ -200,7 +200,6 @@
                         step=64,
                     )
                     refine_image_resolution = gr.Slider(
-<<<<<<< HEAD
                         label="Image Resolution",
                         minimum=256,
                         maximum=8192,
@@ -208,11 +207,6 @@
                         step=64,
                     )
                     guess_mode = gr.Checkbox(label="Guess Mode", value=False)
-=======
-                        label="Image Resolution", minimum=256, maximum=8192, value=1024, step=64)
-                    guess_mode = gr.Checkbox(
-                        label='Guess Mode', value=False)
->>>>>>> f123c475
                     detect_resolution = gr.Slider(
                         label="SAM Resolution",
                         minimum=128,
@@ -224,21 +218,12 @@
                         label="Steps", minimum=1, maximum=100, value=30, step=1
                     )
                     scale = gr.Slider(
-<<<<<<< HEAD
-                        label="Guidance Scale",
-                        minimum=0.1,
-                        maximum=30.0,
-                        value=9.0,
-                        step=0.1,
-                    )
-=======
                         label="Guidance Scale", minimum=0.1, maximum=30.0, value=9.0, step=0.1)
                     alpha_weight = gr.Slider(
                         label="Alpha weight", info="Alpha mixing with original image", minimum=0,
                         maximum=1, value=0.0, step=0.1)
                     use_scale_map = gr.Checkbox(
                         label='Use scale map', value=False)
->>>>>>> f123c475
                     eta = gr.Number(label="eta (DDIM)", value=0.0)
                     condition_model = gr.Textbox(
                         label="Condition model path",
@@ -257,7 +242,6 @@
                 ).style(grid=2, height="auto")
                 result_text = gr.Text(label="BLIP2+Human Prompt Text")
 
-<<<<<<< HEAD
         ips = [
             source_image_brush,
             enable_all_generate,
@@ -277,6 +261,8 @@
             enable_tile,
             refine_alignment_ratio,
             refine_image_resolution,
+            alpha_weight, 
+            use_scale_map,
             condition_model,
             ref_image,
             attention_auto_machine_weight,
@@ -319,6 +305,8 @@
             enable_tile,
             refine_alignment_ratio,
             refine_image_resolution,
+            alpha_weight, 
+            use_scale_map,
             condition_model,
             ref_image,
             attention_auto_machine_weight,
@@ -331,15 +319,6 @@
             ref_inpaint_scale,
             ref_auto_prompt,
         ]
-=======
-        ips = [source_image_brush, enable_all_generate, mask_image, control_scale, enable_auto_prompt, a_prompt, n_prompt, num_samples, image_resolution,
-               detect_resolution, ddim_steps, guess_mode, scale, seed, eta, enable_tile, refine_alignment_ratio, refine_image_resolution, alpha_weight, use_scale_map]
-        run_button.click(fn=process, inputs=ips, outputs=[
-            result_gallery_refine, result_gallery_init, result_gallery_ref, result_text])
-
-        ip_click = [origin_image, enable_all_generate, click_mask, control_scale, enable_auto_prompt, a_prompt, n_prompt, num_samples, image_resolution,
-                    detect_resolution, ddim_steps, guess_mode, scale, seed, eta, enable_tile, refine_alignment_ratio, refine_image_resolution, alpha_weight, use_scale_map]
->>>>>>> f123c475
 
         run_button_click.click(
             fn=process,
@@ -382,31 +361,6 @@
                 result_text,
             ],
         )
-
-        # ref_image.upload(
-        #     lambda image: image.copy() if image is not None else None,
-        #     inputs=[ref_image],
-        #     outputs=[ref_origin_image]
-        # )
-        # ref_image.select(
-        #     process_image_click,
-        #     inputs=[ref_origin_image, ref_point_prompt,
-        #             ref_clicked_points, image_resolution],
-        #     outputs=[ref_image, ref_clicked_points, ref_click_mask],
-        #     show_progress=True, queue=True
-        # )
-        # ref_clear_button_click.click(
-        #     fn=lambda ref_original_image: (ref_original_image.copy(), [], None)
-        #     if ref_original_image is not None else (None, [], None),
-        #     inputs=[ref_origin_image],
-        #     outputs=[ref_image, ref_clicked_points, ref_click_mask]
-        # )
-        # ref_clear_button_image.click(
-        #     fn=lambda: (None, [], None, None, None),
-        #     inputs=[],
-        #     outputs=[ref_image, ref_clicked_points,
-        #              ref_click_mask, result_gallery_init, result_text]
-        # )
 
         if examples is not None:
             with gr.Row():
